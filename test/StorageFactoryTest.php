--- conflicted
+++ resolved
@@ -154,14 +154,10 @@
             $pluginClass = get_class($plugin);
             switch ($pluginClass) {
                 case 'Zend\Cache\Storage\Plugin\ClearByFactor':
-<<<<<<< HEAD
-                    $this->assertSame($factory['plugins']['ClearByFactor']['clearing_factor'], $plugin->getOptions()->getClearingFactor());
-=======
                     $this->assertSame(
                         $factory['plugins']['ClearByFactor']['clearing_factor'],
                         $plugin->getOptions()->getClearingFactor()
                     );
->>>>>>> 234deb26
                     break;
                 case 'Zend\Cache\Storage\Plugin\Serializer':
                     break;
