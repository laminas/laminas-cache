<?php
/**
 * Zend Framework
 *
 * LICENSE
 *
 * This source file is subject to the new BSD license that is bundled
 * with this package in the file LICENSE.txt.
 * It is also available through the world-wide-web at this URL:
 * http://framework.zend.com/license/new-bsd
 * If you did not receive a copy of the license and are unable to
 * obtain it through the world-wide-web, please send an email
 * to license@zend.com so we can send you a copy immediately.
 *
 * @category   Zend
 * @package    Zend_Cache
 * @subpackage UnitTests
 * @copyright  Copyright (c) 2005-2010 Zend Technologies USA Inc. (http://www.zend.com)
 * @license    http://framework.zend.com/license/new-bsd     New BSD License
 * @version    $Id$
 */

namespace ZendTest\Cache;

use Zend\Cache,
    Zend\Cache\Backend\TestBackend;

function foobar($param1, $param2) {
    echo "foobar_output($param1, $param2)";
    return "foobar_return($param1, $param2)";
}

class fooclass {
    private static $_instanceCounter = 0;

    public function __construct()
    {
        self::$_instanceCounter++;
    }

    public function foobar($param1, $param2)
    {
        return foobar($param1, $param2)
               . ':' . self::$_instanceCounter;
    }
}

/**
 * @category   Zend
 * @package    Zend_Cache
 * @subpackage UnitTests
 * @copyright  Copyright (c) 2005-2010 Zend Technologies USA Inc. (http://www.zend.com)
 * @license    http://framework.zend.com/license/new-bsd     New BSD License
 * @group      Zend_Cache
 */
class FunctionFrontendTest extends \PHPUnit_Framework_TestCase
{

    private $_instance;

    public function setUp()
    {
        if (!$this->_instance) {
            $this->_instance = new Cache\Frontend\FunctionFrontend(array());
            $this->_backend = new TestBackend();
            $this->_instance->setBackend($this->_backend);
        }
    }

    public function tearDown()
    {
        unset($this->_instance);
    }

    public function testConstructorCorrectCall()
    {
        $options = array(
            'cache_by_default' => false,
            'cached_functions' => array('foo', 'bar')
        );
        $test = new Cache\Frontend\FunctionFrontend($options);
    }

    public function testConstructorBadCall()
    {
        $options = array(
            'cache_by_default' => false,
            0 => array('foo', 'bar')
        );
        try {
            $test = new Cache\Frontend\FunctionFrontend($options);
        } catch (Cache\Exception $e) {
            return;
        }
        $this->fail('Cache\Exception was expected but not thrown');
    }

    public function testCallCorrectCall1()
    {
        ob_start();
        ob_implicit_flush(false);
        $return = $this->_instance->call('foobar', array('param1', 'param2'));
        $data = ob_get_contents();
        ob_end_clean();
        ob_implicit_flush(true);
        $this->assertEquals('bar', $return);
        $this->assertEquals('foo', $data);
    }

    public function testCallCorrectCall2()
    {
        ob_start();
        ob_implicit_flush(false);
        $return = $this->_instance->call('\ZendTest\Cache\foobar', array('param3', 'param4'));
        $data = ob_get_contents();
        ob_end_clean();
        ob_implicit_flush(true);
        $this->assertEquals('foobar_return(param3, param4)', $return);
        $this->assertEquals('foobar_output(param3, param4)', $data);
    }

    public function testCallCorrectCall3()
    {
        // cacheByDefault = false
        $this->_instance->setOption('cache_by_default', false);
        ob_start();
        ob_implicit_flush(false);
        $return = $this->_instance->call('\ZendTest\Cache\foobar', array('param1', 'param2'));
        $data = ob_get_contents();
        ob_end_clean();
        ob_implicit_flush(true);
        $this->assertEquals('foobar_return(param1, param2)', $return);
        $this->assertEquals('foobar_output(param1, param2)', $data);
    }

    public function testCallCorrectCall4()
    {
        // cacheByDefault = false
        // cachedFunctions = array('foobar')
        $this->_instance->setOption('cache_by_default', false);
        $this->_instance->setOption('cached_functions', array('foobar'));
        ob_start();
        ob_implicit_flush(false);
        $return = $this->_instance->call('foobar', array('param1', 'param2'));
        $data = ob_get_contents();
        ob_end_clean();
        ob_implicit_flush(true);
        $this->assertEquals('bar', $return);
        $this->assertEquals('foo', $data);
    }

    public function testCallCorrectCall5()
    {
        // cacheByDefault = true
        // nonCachedFunctions = array('foobar')
        $this->_instance->setOption('cache_by_default', true);
        $this->_instance->setOption('non_cached_functions', array('foobar'));
        ob_start();
        ob_implicit_flush(false);
        $return = $this->_instance->call('\ZendTest\Cache\foobar', array('param1', 'param2'));
        $data = ob_get_contents();
        ob_end_clean();
        ob_implicit_flush(true);
        $this->assertEquals('foobar_return(param1, param2)', $return);
        $this->assertEquals('foobar_output(param1, param2)', $data);
    }

    public function testCallObjectMethodCorrectCall1()
    {
<<<<<<< HEAD
        try {
            $this->_instance->call(1, array());
        } catch (Cache\Exception $e) {
            return;
        }
        $this->fail('Cache\Exception was expected but not thrown');
=======
        // cacheByDefault = true
        // nonCachedFunctions = array('foobar')
        $this->_instance->setOption('cache_by_default', true);
        $this->_instance->setOption('non_cached_functions', array('foobar'));
        ob_start();
        ob_implicit_flush(false);
        $object = new fooclass();
        $return = $this->_instance->call(array($object, 'foobar'), array('param1', 'param2'));
        $data = ob_get_contents();
        ob_end_clean();
        ob_implicit_flush(true);
        $this->assertEquals('foobar_return(param1, param2):1', $return);
        $this->assertEquals('foobar_output(param1, param2)', $data);
    }

    public function testCallObjectMethodCorrectCall2()
    {
        // cacheByDefault = true
        // nonCachedFunctions = array('foobar')
        $this->_instance->setOption('cache_by_default', true);
        $this->_instance->setOption('non_cached_functions', array('foobar'));
        ob_start();
        ob_implicit_flush(false);
        $object = new fooclass();
        $return = $this->_instance->call(array($object, 'foobar'), array('param1', 'param2'));
        $data = ob_get_contents();
        ob_end_clean();
        ob_implicit_flush(true);
        $this->assertEquals('foobar_return(param1, param2):2', $return);
        $this->assertEquals('foobar_output(param1, param2)', $data);
    }

    public function testCallClosureThrowsException()
    {
        if (version_compare(PHP_VERSION, '5.3', '<')) {
            $this->markTestSkipped();
        }

        $this->setExpectedException('Zend_Cache_Exception');
        eval('$closure = function () {};'); // no parse error on php < 5.3
        $this->_instance->call($closure);
>>>>>>> 485a5d72
    }

    public function testCallWithABadSyntax1()
    {
        try {
<<<<<<< HEAD
            $this->_instance->call('foo', 1);
        } catch (Cache\Exception $e) {
=======
            $this->_instance->call(1, array());
        } catch (Zend_Cache_Exception $e) {
>>>>>>> 485a5d72
            return;
        }
        $this->fail('Cache\Exception was expected but not thrown');
    }

}
<|MERGE_RESOLUTION|>--- conflicted
+++ resolved
@@ -167,71 +167,53 @@
 
     public function testCallObjectMethodCorrectCall1()
     {
-<<<<<<< HEAD
+        // cacheByDefault = true
+        // nonCachedFunctions = array('foobar')
+        $this->_instance->setOption('cache_by_default', true);
+        $this->_instance->setOption('non_cached_functions', array('foobar'));
+        ob_start();
+        ob_implicit_flush(false);
+        $object = new fooclass();
+        $return = $this->_instance->call(array($object, 'foobar'), array('param1', 'param2'));
+        $data = ob_get_contents();
+        ob_end_clean();
+        ob_implicit_flush(true);
+        $this->assertEquals('foobar_return(param1, param2):1', $return);
+        $this->assertEquals('foobar_output(param1, param2)', $data);
+    }
+
+    public function testCallObjectMethodCorrectCall2()
+    {
+        // cacheByDefault = true
+        // nonCachedFunctions = array('foobar')
+        $this->_instance->setOption('cache_by_default', true);
+        $this->_instance->setOption('non_cached_functions', array('foobar'));
+        ob_start();
+        ob_implicit_flush(false);
+        $object = new fooclass();
+        $return = $this->_instance->call(array($object, 'foobar'), array('param1', 'param2'));
+        $data = ob_get_contents();
+        ob_end_clean();
+        ob_implicit_flush(true);
+        $this->assertEquals('foobar_return(param1, param2):2', $return);
+        $this->assertEquals('foobar_output(param1, param2)', $data);
+    }
+
+    public function testCallClosureThrowsException()
+    {
+        $this->setExpectedException('Zend\Cache\Exception');
+        $closure = function () {}; // no parse error on php < 5.3
+        $this->_instance->call($closure);
+    }
+
+    public function testCallWithABadSyntax1()
+    {
         try {
             $this->_instance->call(1, array());
         } catch (Cache\Exception $e) {
             return;
         }
         $this->fail('Cache\Exception was expected but not thrown');
-=======
-        // cacheByDefault = true
-        // nonCachedFunctions = array('foobar')
-        $this->_instance->setOption('cache_by_default', true);
-        $this->_instance->setOption('non_cached_functions', array('foobar'));
-        ob_start();
-        ob_implicit_flush(false);
-        $object = new fooclass();
-        $return = $this->_instance->call(array($object, 'foobar'), array('param1', 'param2'));
-        $data = ob_get_contents();
-        ob_end_clean();
-        ob_implicit_flush(true);
-        $this->assertEquals('foobar_return(param1, param2):1', $return);
-        $this->assertEquals('foobar_output(param1, param2)', $data);
-    }
-
-    public function testCallObjectMethodCorrectCall2()
-    {
-        // cacheByDefault = true
-        // nonCachedFunctions = array('foobar')
-        $this->_instance->setOption('cache_by_default', true);
-        $this->_instance->setOption('non_cached_functions', array('foobar'));
-        ob_start();
-        ob_implicit_flush(false);
-        $object = new fooclass();
-        $return = $this->_instance->call(array($object, 'foobar'), array('param1', 'param2'));
-        $data = ob_get_contents();
-        ob_end_clean();
-        ob_implicit_flush(true);
-        $this->assertEquals('foobar_return(param1, param2):2', $return);
-        $this->assertEquals('foobar_output(param1, param2)', $data);
-    }
-
-    public function testCallClosureThrowsException()
-    {
-        if (version_compare(PHP_VERSION, '5.3', '<')) {
-            $this->markTestSkipped();
-        }
-
-        $this->setExpectedException('Zend_Cache_Exception');
-        eval('$closure = function () {};'); // no parse error on php < 5.3
-        $this->_instance->call($closure);
->>>>>>> 485a5d72
-    }
-
-    public function testCallWithABadSyntax1()
-    {
-        try {
-<<<<<<< HEAD
-            $this->_instance->call('foo', 1);
-        } catch (Cache\Exception $e) {
-=======
-            $this->_instance->call(1, array());
-        } catch (Zend_Cache_Exception $e) {
->>>>>>> 485a5d72
-            return;
-        }
-        $this->fail('Cache\Exception was expected but not thrown');
     }
 
 }
