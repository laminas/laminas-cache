# Changelog

All notable changes to this project will be documented in this file, in reverse chronological order by release.

## 3.0.0 - TBD

### Added

- Nothing.

### Deprecated

- Nothing.

### Removed

- Nothing.

### Fixed

- [#22](https://github.com/zendframework/zend-cache/pull/22) updates the
  component to the v3 version of zend-servicemanager.
- [#22](https://github.com/zendframework/zend-cache/pull/22) updates the
  component to the v3 version of zend-eventmanager.

## 2.5.4 - TBD

### Added

- Nothing.

### Deprecated

- Nothing.

### Removed

- Nothing.

### Fixed

<<<<<<< HEAD
=======
- [#53](https://github.com/zendframework/zend-cache/pull/53)
  fixed seg fault in redis adapter on PHP 7
>>>>>>> 7ed4e318
- [#50](https://github.com/zendframework/zend-cache/issues/50)
  fixed APC tests not running on travis-ci since apcu-5 was released
- [#36](https://github.com/zendframework/zend-cache/pull/36)
  fixed AbstractAdapter::internalDecrementItems
- [#38](https://github.com/zendframework/zend-cache/pull/38)
  better test coverage of AbstractAdapter
- [#45](https://github.com/zendframework/zend-cache/pull/45)
  removed unused internal function Filesystem::readInfoFile
- [#25](https://github.com/zendframework/zend-cache/pull/25)
  MongoDd: fixed expiration support and removed duplicated tests
- [#40](https://github.com/zendframework/zend-cache/pull/40)
  Fixed TTL support of `Redis::addItem`
- [#18](https://github.com/zendframework/zend-cache/issues/18)
  Fixed `Redis::getCapabilities` and `RedisResourceManager::getMajorVersion`
  if resource wasn't initialized before

## 2.5.3 - 2015-09-15

### Added

- Nothing.

### Deprecated

- Nothing.

### Removed

- Nothing.

### Fixed

- [#15](https://github.com/zendframework/zend-cache/pull/15) fixes an issue
  observed on HHVM when merging a list of memcached servers to add to the
  storage resource.
- [#17](https://github.com/zendframework/zend-cache/pull/17) Composer: moved
  `zendframework/zend-serializer` from `require` to `require-dev` as using the
  serializer is optional.
- A fix was provided for [ZF2015-07](http://framework.zend.com/security/advisory/ZF2015-07),
  ensuring that any directories or files created by the component use umask 0002
  in order to prevent arbitrary local execution and/or local privilege
  escalation.

## 2.5.2 - 2015-07-16

### Added

- [#10](https://github.com/zendframework/zend-cache/pull/10) adds TTL support
  for the Redis adapter.
- [#6](https://github.com/zendframework/zend-cache/pull/6) adds more suggestions
  to the `composer.json` for PHP extensions supported by storage adapters.

### Deprecated

- Nothing.

### Removed

- Nothing.

### Fixed

- [#9](https://github.com/zendframework/zend-cache/pull/9) fixes an issue when
  connecting to a Redis instance with the `persistent_id` option.<|MERGE_RESOLUTION|>--- conflicted
+++ resolved
@@ -39,11 +39,8 @@
 
 ### Fixed
 
-<<<<<<< HEAD
-=======
 - [#53](https://github.com/zendframework/zend-cache/pull/53)
   fixed seg fault in redis adapter on PHP 7
->>>>>>> 7ed4e318
 - [#50](https://github.com/zendframework/zend-cache/issues/50)
   fixed APC tests not running on travis-ci since apcu-5 was released
 - [#36](https://github.com/zendframework/zend-cache/pull/36)
