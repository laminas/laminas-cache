<?php
/**
 * Zend Framework
 *
 * LICENSE
 *
 * This source file is subject to the new BSD license that is bundled
 * with this package in the file LICENSE.txt.
 * It is also available through the world-wide-web at this URL:
 * http://framework.zend.com/license/new-bsd
 * If you did not receive a copy of the license and are unable to
 * obtain it through the world-wide-web, please send an email
 * to license@zend.com so we can send you a copy immediately.
 *
 * @category   Zend
 * @package    Zend_Cache
 * @subpackage Storage
 * @copyright  Copyright (c) 2005-2012 Zend Technologies USA Inc. (http://www.zend.com)
 * @license    http://framework.zend.com/license/new-bsd     New BSD License
 */

namespace Zend\Cache\Storage\Plugin;

use Traversable,
    Zend\Cache\Exception,
    Zend\Cache\Storage\PostEvent,
    Zend\EventManager\EventManagerInterface;

/**
 * @category   Zend
 * @package    Zend_Cache
 * @subpackage Storage
 * @copyright  Copyright (c) 2005-2012 Zend Technologies USA Inc. (http://www.zend.com)
 * @license    http://framework.zend.com/license/new-bsd     New BSD License
 */
class OptimizeByFactor extends AbstractPlugin
{
    /**
     * Handles
     *
     * @var array
     */
    protected $handles = array();

    /**
     * Attach
     *
<<<<<<< HEAD
     * @param  EventCollection $eventCollection
     * @param  int             $priority
     * @return OptimizeByFactor
     * @throws Exception\LogicException
     */
    public function attach(EventCollection $eventCollection, $priority = 1)
=======
     * @param  EventManagerInterface $eventCollection
     * @return OptimizeByFactor
     * @throws Exception\LogicException
     */
    public function attach(EventManagerInterface $eventCollection)
>>>>>>> dd54bab8
    {
        $index = spl_object_hash($eventCollection);
        if (isset($this->handles[$index])) {
            throw new Exception\LogicException('Plugin already attached');
        }

        $handles = array();
        $this->handles[$index] = & $handles;

        $callback = array($this, 'optimizeByFactor');
        $handles[] = $eventCollection->attach('removeItem.post',       $callback, $priority);
        $handles[] = $eventCollection->attach('removeItems.post',      $callback, $priority);
        $handles[] = $eventCollection->attach('clear.post',            $callback, $priority);
        $handles[] = $eventCollection->attach('clearByNamespace.post', $callback, $priority);

        return $this;
    }

    /**
     * Detach
     *
     * @param  EventManagerInterface $eventCollection
     * @return OptimizeByFactor
     * @throws Exception\LogicException
     */
    public function detach(EventManagerInterface $eventCollection)
    {
        $index = spl_object_hash($eventCollection);
        if (!isset($this->handles[$index])) {
            throw new Exception\LogicException('Plugin not attached');
        }

        // detach all handles of this index
        foreach ($this->handles[$index] as $handle) {
            $eventCollection->detach($handle);
        }

        // remove all detached handles
        unset($this->handles[$index]);

        return $this;
    }

    /**
     * Optimize by factor on a success _RESULT_
     *
     * @param  PostEvent $event
     * @return void
     */
    public function optimizeByFactor(PostEvent $event)
    {
        $factor = $this->getOptions()->getOptimizingFactor();
        if ($factor && $event->getResult() && mt_rand(1, $factor) == 1) {
            $params = $event->getParams();
            $event->getStorage()->optimize($params['options']);
        }
    }
}<|MERGE_RESOLUTION|>--- conflicted
+++ resolved
@@ -45,20 +45,12 @@
     /**
      * Attach
      *
-<<<<<<< HEAD
-     * @param  EventCollection $eventCollection
-     * @param  int             $priority
+     * @param  EventManagerInterface $eventCollection
+     * @param  int                   $priority
      * @return OptimizeByFactor
      * @throws Exception\LogicException
      */
-    public function attach(EventCollection $eventCollection, $priority = 1)
-=======
-     * @param  EventManagerInterface $eventCollection
-     * @return OptimizeByFactor
-     * @throws Exception\LogicException
-     */
-    public function attach(EventManagerInterface $eventCollection)
->>>>>>> dd54bab8
+    public function attach(EventManagerInterface $eventCollection, $priority = 1)
     {
         $index = spl_object_hash($eventCollection);
         if (isset($this->handles[$index])) {
