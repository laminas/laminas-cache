{
    "name": "zendframework/zend-cache",
    "description": "provides a generic way to cache any data",
    "license": "BSD-3-Clause",
    "keywords": [
        "zf2",
        "cache"
    ],
    "homepage": "https://github.com/zendframework/zend-cache",
    "autoload": {
        "psr-4": {
            "Zend\\Cache\\": "src/"
        }
    },
    "require": {
        "php": "^5.6 || ^7.0",
        "zendframework/zend-stdlib": "^2.7 || ^3.0",
        "zendframework/zend-servicemanager": "^2.7.5 || ^3.0.3",
        "zendframework/zend-eventmanager": "^2.6.2 || ^3.0",
        "psr/cache": "^1.0"
    },
    "require-dev": {
        "zendframework/zend-serializer": "^2.6",
<<<<<<< HEAD
        "zendframework/zend-session": "^2.6.2",
=======
        "zendframework/zend-session": "^2.5",
        "cache/integration-tests": "^0.8.0",
>>>>>>> 9561605a
        "fabpot/php-cs-fixer": "1.7.*",
        "phpunit/phpunit": "^4.8",
        "phpbench/phpbench": "^0.10.0"
    },
    "suggest": {
        "zendframework/zend-serializer": "Zend\\Serializer component",
        "zendframework/zend-session": "Zend\\Session component",
        "ext-apc": "APC or compatible extension, to use the APC storage adapter",
        "ext-apcu": "APCU >= 5.1.0, to use the APCu storage adapter",
        "ext-dba": "DBA, to use the DBA storage adapter",
        "ext-memcache": "Memcache >= 2.0.0 to use the Memcache storage adapter",
        "ext-memcached": "Memcached >= 1.0.0 to use the Memcached storage adapter",
        "ext-mongo": "Mongo, to use MongoDb storage adapter",
        "ext-redis": "Redis, to use Redis storage adapter",
        "ext-wincache": "WinCache, to use the WinCache storage adapter",
        "ext-xcache": "XCache, to use the XCache storage adapter",
        "mongofill/mongofill": "Alternative to ext-mongo - a pure PHP implementation designed as a drop in replacement"
    },
    "minimum-stability": "dev",
    "prefer-stable": true,
    "extra": {
        "branch-alias": {
            "dev-master": "2.7-dev",
            "dev-develop": "2.8-dev"
        },
        "zf": {
            "component": "Zend\\Cache",
            "config-provider": "Zend\\Cache\\ConfigProvider"
        }
    },
    "autoload-dev": {
        "psr-4": {
            "ZendTest\\Cache\\": "test/",
            "ZendBench\\Cache\\": "benchmark/"
        }
    },
    "scripts": {
        "check": [
            "@cs-check",
            "@test"
        ],
        "upload-coverage": "coveralls -v",
        "cs-check": "php-cs-fixer --version && php-cs-fixer fix -v --diff --dry-run",
        "cs-fix": "php-cs-fixer fix -v",
        "test": "phpunit --colors=always",
        "test-coverage": "phpunit --colors=always --coverage-clover clover.xml"
    }
}<|MERGE_RESOLUTION|>--- conflicted
+++ resolved
@@ -21,12 +21,8 @@
     },
     "require-dev": {
         "zendframework/zend-serializer": "^2.6",
-<<<<<<< HEAD
         "zendframework/zend-session": "^2.6.2",
-=======
-        "zendframework/zend-session": "^2.5",
-        "cache/integration-tests": "^0.8.0",
->>>>>>> 9561605a
+        "cache/integration-tests": "^0.10.0",
         "fabpot/php-cs-fixer": "1.7.*",
         "phpunit/phpunit": "^4.8",
         "phpbench/phpbench": "^0.10.0"
