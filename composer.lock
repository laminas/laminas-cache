--- conflicted
+++ resolved
@@ -4,13 +4,8 @@
         "Read more about it at https://getcomposer.org/doc/01-basic-usage.md#composer-lock-the-lock-file",
         "This file is @generated automatically"
     ],
-<<<<<<< HEAD
-    "hash": "777145535f515c76da1de6f7980a7764",
-    "content-hash": "d93b936e8680e024d2183049178ec2cd",
-=======
-    "hash": "cd1ee7de8fd9d793184bd9c877278166",
-    "content-hash": "275a82df13a96c57ca78da356128eec2",
->>>>>>> b622ec4e
+    "hash": "fb5755b9472f3eb537eb68949504a24e",
+    "content-hash": "8ab1a0b097302179f075b0791ec3c3f1",
     "packages": [
         {
             "name": "container-interop/container-interop",
@@ -41,16 +36,16 @@
         },
         {
             "name": "psr/cache",
-            "version": "1.0.0",
+            "version": "1.0.1",
             "source": {
                 "type": "git",
                 "url": "https://github.com/php-fig/cache.git",
-                "reference": "9e66031f41fbbdda45ee11e93c45d480ccba3eb3"
-            },
-            "dist": {
-                "type": "zip",
-                "url": "https://api.github.com/repos/php-fig/cache/zipball/9e66031f41fbbdda45ee11e93c45d480ccba3eb3",
-                "reference": "9e66031f41fbbdda45ee11e93c45d480ccba3eb3",
+                "reference": "d11b50ad223250cf17b86e38383413f5a6764bf8"
+            },
+            "dist": {
+                "type": "zip",
+                "url": "https://api.github.com/repos/php-fig/cache/zipball/d11b50ad223250cf17b86e38383413f5a6764bf8",
+                "reference": "d11b50ad223250cf17b86e38383413f5a6764bf8",
                 "shasum": ""
             },
             "require": {
@@ -83,7 +78,7 @@
                 "psr",
                 "psr-6"
             ],
-            "time": "2015-12-11 02:52:07"
+            "time": "2016-08-06 20:24:11"
         },
         {
             "name": "zendframework/zend-eventmanager",
@@ -141,18 +136,6 @@
         },
         {
             "name": "zendframework/zend-servicemanager",
-<<<<<<< HEAD
-            "version": "3.1.0",
-            "source": {
-                "type": "git",
-                "url": "https://github.com/zendframework/zend-servicemanager.git",
-                "reference": "90b88339a4b937c6bb0055ee04b2567e7e628f25"
-            },
-            "dist": {
-                "type": "zip",
-                "url": "https://api.github.com/repos/zendframework/zend-servicemanager/zipball/90b88339a4b937c6bb0055ee04b2567e7e628f25",
-                "reference": "90b88339a4b937c6bb0055ee04b2567e7e628f25",
-=======
             "version": "3.1.1",
             "source": {
                 "type": "git",
@@ -163,7 +146,6 @@
                 "type": "zip",
                 "url": "https://api.github.com/repos/zendframework/zend-servicemanager/zipball/f701b0d322741b0c8d8ca1288f249a49438029cd",
                 "reference": "f701b0d322741b0c8d8ca1288f249a49438029cd",
->>>>>>> b622ec4e
                 "shasum": ""
             },
             "require": {
@@ -205,11 +187,7 @@
                 "servicemanager",
                 "zf"
             ],
-<<<<<<< HEAD
-            "time": "2016-06-01 16:50:58"
-=======
             "time": "2016-07-15 14:59:51"
->>>>>>> b622ec4e
         },
         {
             "name": "zendframework/zend-stdlib",
@@ -298,7 +276,7 @@
                 {
                     "name": "Tobias Nyholm",
                     "email": "tobias.nyholm@gmail.com",
-                    "homepage": "https://github.com/Nyholm"
+                    "homepage": "https://github.com/nyholm"
                 }
             ],
             "description": "Integration tests for PSR-6 cache implementations",
@@ -487,63 +465,6 @@
             "time": "2014-09-09 13:34:57"
         },
         {
-<<<<<<< HEAD
-            "name": "fabpot/php-cs-fixer",
-            "version": "v1.7.1",
-            "source": {
-                "type": "git",
-                "url": "https://github.com/FriendsOfPHP/PHP-CS-Fixer.git",
-                "reference": "8785276c44a36ca5235a3b6133e3ffbe989ee431"
-            },
-            "dist": {
-                "type": "zip",
-                "url": "https://api.github.com/repos/FriendsOfPHP/PHP-CS-Fixer/zipball/8785276c44a36ca5235a3b6133e3ffbe989ee431",
-                "reference": "8785276c44a36ca5235a3b6133e3ffbe989ee431",
-                "shasum": ""
-            },
-            "require": {
-                "ext-tokenizer": "*",
-                "php": ">=5.3.6",
-                "sebastian/diff": "~1.1",
-                "symfony/console": "~2.3",
-                "symfony/event-dispatcher": "~2.1",
-                "symfony/filesystem": "~2.1",
-                "symfony/finder": "~2.1",
-                "symfony/process": "~2.3",
-                "symfony/stopwatch": "~2.5"
-            },
-            "require-dev": {
-                "satooshi/php-coveralls": "0.7.*@dev"
-            },
-            "bin": [
-                "php-cs-fixer"
-            ],
-            "type": "application",
-            "autoload": {
-                "psr-4": {
-                    "Symfony\\CS\\": "Symfony/CS/"
-                }
-            },
-            "notification-url": "https://packagist.org/downloads/",
-            "license": [
-                "MIT"
-            ],
-            "authors": [
-                {
-                    "name": "Dariusz Rumiński",
-                    "email": "dariusz.ruminski@gmail.com"
-                },
-                {
-                    "name": "Fabien Potencier",
-                    "email": "fabien@symfony.com"
-                }
-            ],
-            "description": "A script to automatically fix Symfony Coding Standard",
-            "time": "2015-05-04 16:56:09"
-        },
-        {
-=======
->>>>>>> b622ec4e
             "name": "justinrainbow/json-schema",
             "version": "1.4.4",
             "source": {
@@ -821,18 +742,6 @@
         },
         {
             "name": "phpdocumentor/reflection-docblock",
-<<<<<<< HEAD
-            "version": "3.1.0",
-            "source": {
-                "type": "git",
-                "url": "https://github.com/phpDocumentor/ReflectionDocBlock.git",
-                "reference": "9270140b940ff02e58ec577c237274e92cd40cdd"
-            },
-            "dist": {
-                "type": "zip",
-                "url": "https://api.github.com/repos/phpDocumentor/ReflectionDocBlock/zipball/9270140b940ff02e58ec577c237274e92cd40cdd",
-                "reference": "9270140b940ff02e58ec577c237274e92cd40cdd",
-=======
             "version": "3.1.1",
             "source": {
                 "type": "git",
@@ -843,7 +752,6 @@
                 "type": "zip",
                 "url": "https://api.github.com/repos/phpDocumentor/ReflectionDocBlock/zipball/8331b5efe816ae05461b7ca1e721c01b46bafb3e",
                 "reference": "8331b5efe816ae05461b7ca1e721c01b46bafb3e",
->>>>>>> b622ec4e
                 "shasum": ""
             },
             "require": {
@@ -875,22 +783,6 @@
                 }
             ],
             "description": "With this component, a library can provide support for annotations via DocBlocks or otherwise retrieve information that is embedded in a DocBlock.",
-<<<<<<< HEAD
-            "time": "2016-06-10 09:48:41"
-        },
-        {
-            "name": "phpdocumentor/type-resolver",
-            "version": "0.2",
-            "source": {
-                "type": "git",
-                "url": "https://github.com/phpDocumentor/TypeResolver.git",
-                "reference": "b39c7a5b194f9ed7bd0dd345c751007a41862443"
-            },
-            "dist": {
-                "type": "zip",
-                "url": "https://api.github.com/repos/phpDocumentor/TypeResolver/zipball/b39c7a5b194f9ed7bd0dd345c751007a41862443",
-                "reference": "b39c7a5b194f9ed7bd0dd345c751007a41862443",
-=======
             "time": "2016-09-30 07:12:33"
         },
         {
@@ -905,7 +797,6 @@
                 "type": "zip",
                 "url": "https://api.github.com/repos/phpDocumentor/TypeResolver/zipball/e224fb2ea2fba6d3ad6fdaef91cd09a172155ccb",
                 "reference": "e224fb2ea2fba6d3ad6fdaef91cd09a172155ccb",
->>>>>>> b622ec4e
                 "shasum": ""
             },
             "require": {
@@ -939,22 +830,6 @@
                     "email": "me@mikevanriel.com"
                 }
             ],
-<<<<<<< HEAD
-            "time": "2016-06-10 07:14:17"
-        },
-        {
-            "name": "phpspec/prophecy",
-            "version": "v1.6.1",
-            "source": {
-                "type": "git",
-                "url": "https://github.com/phpspec/prophecy.git",
-                "reference": "58a8137754bc24b25740d4281399a4a3596058e0"
-            },
-            "dist": {
-                "type": "zip",
-                "url": "https://api.github.com/repos/phpspec/prophecy/zipball/58a8137754bc24b25740d4281399a4a3596058e0",
-                "reference": "58a8137754bc24b25740d4281399a4a3596058e0",
-=======
             "time": "2016-11-25 06:54:22"
         },
         {
@@ -969,7 +844,6 @@
                 "type": "zip",
                 "url": "https://api.github.com/repos/phpspec/prophecy/zipball/6c52c2722f8460122f96f86346600e1077ce22cb",
                 "reference": "6c52c2722f8460122f96f86346600e1077ce22cb",
->>>>>>> b622ec4e
                 "shasum": ""
             },
             "require": {
@@ -977,18 +851,11 @@
                 "php": "^5.3|^7.0",
                 "phpdocumentor/reflection-docblock": "^2.0|^3.0.2",
                 "sebastian/comparator": "^1.1",
-<<<<<<< HEAD
-                "sebastian/recursion-context": "^1.0"
-            },
-            "require-dev": {
-                "phpspec/phpspec": "^2.0"
-=======
                 "sebastian/recursion-context": "^1.0|^2.0"
             },
             "require-dev": {
                 "phpspec/phpspec": "^2.0",
                 "phpunit/phpunit": "^4.8 || ^5.6.5"
->>>>>>> b622ec4e
             },
             "type": "library",
             "extra": {
@@ -1026,11 +893,7 @@
                 "spy",
                 "stub"
             ],
-<<<<<<< HEAD
-            "time": "2016-06-07 08:13:47"
-=======
             "time": "2016-11-21 14:58:47"
->>>>>>> b622ec4e
         },
         {
             "name": "phpunit/php-code-coverage",
@@ -1869,19 +1732,6 @@
             "time": "2016-11-14 17:59:58"
         },
         {
-<<<<<<< HEAD
-            "name": "symfony/console",
-            "version": "v2.8.7",
-            "source": {
-                "type": "git",
-                "url": "https://github.com/symfony/console.git",
-                "reference": "5ac8bc9aa77bb2edf06af3a1bb6bc1020d23acd3"
-            },
-            "dist": {
-                "type": "zip",
-                "url": "https://api.github.com/repos/symfony/console/zipball/5ac8bc9aa77bb2edf06af3a1bb6bc1020d23acd3",
-                "reference": "5ac8bc9aa77bb2edf06af3a1bb6bc1020d23acd3",
-=======
             "name": "squizlabs/php_codesniffer",
             "version": "2.7.1",
             "source": {
@@ -1893,7 +1743,6 @@
                 "type": "zip",
                 "url": "https://api.github.com/repos/squizlabs/PHP_CodeSniffer/zipball/9b324f3a1132459a7274a0ace2e1b766ba80930f",
                 "reference": "9b324f3a1132459a7274a0ace2e1b766ba80930f",
->>>>>>> b622ec4e
                 "shasum": ""
             },
             "require": {
@@ -1952,24 +1801,6 @@
                     "role": "lead"
                 }
             ],
-<<<<<<< HEAD
-            "description": "Symfony Console Component",
-            "homepage": "https://symfony.com",
-            "time": "2016-06-06 15:06:25"
-        },
-        {
-            "name": "symfony/debug",
-            "version": "v3.1.1",
-            "source": {
-                "type": "git",
-                "url": "https://github.com/symfony/debug.git",
-                "reference": "26786e21ee0344f99629215ead5f0d6f18cdc267"
-            },
-            "dist": {
-                "type": "zip",
-                "url": "https://api.github.com/repos/symfony/debug/zipball/26786e21ee0344f99629215ead5f0d6f18cdc267",
-                "reference": "26786e21ee0344f99629215ead5f0d6f18cdc267",
-=======
             "description": "PHP_CodeSniffer tokenizes PHP, JavaScript and CSS files and detects violations of a defined set of coding standards.",
             "homepage": "http://www.squizlabs.com/php-codesniffer",
             "keywords": [
@@ -1990,7 +1821,6 @@
                 "type": "zip",
                 "url": "https://api.github.com/repos/symfony/console/zipball/d12aa9ca20f4db83ec58410978dab6afcb9d6aaa",
                 "reference": "d12aa9ca20f4db83ec58410978dab6afcb9d6aaa",
->>>>>>> b622ec4e
                 "shasum": ""
             },
             "require": {
@@ -2040,22 +1870,6 @@
             ],
             "description": "Symfony Console Component",
             "homepage": "https://symfony.com",
-<<<<<<< HEAD
-            "time": "2016-06-06 15:08:54"
-        },
-        {
-            "name": "symfony/event-dispatcher",
-            "version": "v2.8.7",
-            "source": {
-                "type": "git",
-                "url": "https://github.com/symfony/event-dispatcher.git",
-                "reference": "2a6b8713f8bdb582058cfda463527f195b066110"
-            },
-            "dist": {
-                "type": "zip",
-                "url": "https://api.github.com/repos/symfony/event-dispatcher/zipball/2a6b8713f8bdb582058cfda463527f195b066110",
-                "reference": "2a6b8713f8bdb582058cfda463527f195b066110",
-=======
             "time": "2016-12-11 14:34:22"
         },
         {
@@ -2070,7 +1884,6 @@
                 "type": "zip",
                 "url": "https://api.github.com/repos/symfony/debug/zipball/9f923e68d524a3095c5a2ae5fc7220c7cbc12231",
                 "reference": "9f923e68d524a3095c5a2ae5fc7220c7cbc12231",
->>>>>>> b622ec4e
                 "shasum": ""
             },
             "require": {
@@ -2114,19 +1927,11 @@
             ],
             "description": "Symfony Debug Component",
             "homepage": "https://symfony.com",
-<<<<<<< HEAD
-            "time": "2016-06-06 11:11:27"
-        },
-        {
-            "name": "symfony/filesystem",
-            "version": "v2.8.7",
-=======
             "time": "2016-11-16 22:18:16"
         },
         {
             "name": "symfony/filesystem",
             "version": "v3.2.1",
->>>>>>> b622ec4e
             "source": {
                 "type": "git",
                 "url": "https://github.com/symfony/filesystem.git",
@@ -2175,18 +1980,6 @@
         },
         {
             "name": "symfony/finder",
-<<<<<<< HEAD
-            "version": "v2.8.7",
-            "source": {
-                "type": "git",
-                "url": "https://github.com/symfony/finder.git",
-                "reference": "3ec095fab1800222732ca522a95dce8fa124007b"
-            },
-            "dist": {
-                "type": "zip",
-                "url": "https://api.github.com/repos/symfony/finder/zipball/3ec095fab1800222732ca522a95dce8fa124007b",
-                "reference": "3ec095fab1800222732ca522a95dce8fa124007b",
-=======
             "version": "v3.2.1",
             "source": {
                 "type": "git",
@@ -2197,7 +1990,6 @@
                 "type": "zip",
                 "url": "https://api.github.com/repos/symfony/finder/zipball/a69cb5d455b4885ca376dc5bb3e1155cc8c08c4b",
                 "reference": "a69cb5d455b4885ca376dc5bb3e1155cc8c08c4b",
->>>>>>> b622ec4e
                 "shasum": ""
             },
             "require": {
@@ -2233,11 +2025,7 @@
             ],
             "description": "Symfony Finder Component",
             "homepage": "https://symfony.com",
-<<<<<<< HEAD
-            "time": "2016-06-06 11:11:27"
-=======
             "time": "2016-12-13 09:39:43"
->>>>>>> b622ec4e
         },
         {
             "name": "symfony/polyfill-mbstring",
@@ -2300,18 +2088,6 @@
         },
         {
             "name": "symfony/process",
-<<<<<<< HEAD
-            "version": "v2.8.7",
-            "source": {
-                "type": "git",
-                "url": "https://github.com/symfony/process.git",
-                "reference": "115347d00c342198cdc52a7bd8bc15b5ab43500c"
-            },
-            "dist": {
-                "type": "zip",
-                "url": "https://api.github.com/repos/symfony/process/zipball/115347d00c342198cdc52a7bd8bc15b5ab43500c",
-                "reference": "115347d00c342198cdc52a7bd8bc15b5ab43500c",
-=======
             "version": "v3.2.1",
             "source": {
                 "type": "git",
@@ -2322,7 +2098,6 @@
                 "type": "zip",
                 "url": "https://api.github.com/repos/symfony/process/zipball/02ea84847aad71be7e32056408bb19f3a616cdd3",
                 "reference": "02ea84847aad71be7e32056408bb19f3a616cdd3",
->>>>>>> b622ec4e
                 "shasum": ""
             },
             "require": {
@@ -2358,22 +2133,6 @@
             ],
             "description": "Symfony Process Component",
             "homepage": "https://symfony.com",
-<<<<<<< HEAD
-            "time": "2016-06-06 11:11:27"
-        },
-        {
-            "name": "symfony/stopwatch",
-            "version": "v2.8.7",
-            "source": {
-                "type": "git",
-                "url": "https://github.com/symfony/stopwatch.git",
-                "reference": "5e628055488bcc42dbace3af65be435d094e37e4"
-            },
-            "dist": {
-                "type": "zip",
-                "url": "https://api.github.com/repos/symfony/stopwatch/zipball/5e628055488bcc42dbace3af65be435d094e37e4",
-                "reference": "5e628055488bcc42dbace3af65be435d094e37e4",
-=======
             "time": "2016-11-24 10:40:28"
         },
         {
@@ -2388,7 +2147,6 @@
                 "type": "zip",
                 "url": "https://api.github.com/repos/symfony/yaml/zipball/a7095af4b97a0955f85c8989106c249fa649011f",
                 "reference": "a7095af4b97a0955f85c8989106c249fa649011f",
->>>>>>> b622ec4e
                 "shasum": ""
             },
             "require": {
@@ -2430,22 +2188,6 @@
             ],
             "description": "Symfony Yaml Component",
             "homepage": "https://symfony.com",
-<<<<<<< HEAD
-            "time": "2016-06-06 11:11:27"
-        },
-        {
-            "name": "symfony/yaml",
-            "version": "v3.1.1",
-            "source": {
-                "type": "git",
-                "url": "https://github.com/symfony/yaml.git",
-                "reference": "c5a7e7fc273c758b92b85dcb9c46149ccda89623"
-            },
-            "dist": {
-                "type": "zip",
-                "url": "https://api.github.com/repos/symfony/yaml/zipball/c5a7e7fc273c758b92b85dcb9c46149ccda89623",
-                "reference": "c5a7e7fc273c758b92b85dcb9c46149ccda89623",
-=======
             "time": "2016-12-10 10:07:06"
         },
         {
@@ -2460,7 +2202,6 @@
                 "type": "zip",
                 "url": "https://api.github.com/repos/webmozart/assert/zipball/2db61e59ff05fe5126d152bd0655c9ea113e550f",
                 "reference": "2db61e59ff05fe5126d152bd0655c9ea113e550f",
->>>>>>> b622ec4e
                 "shasum": ""
             },
             "require": {
@@ -2474,52 +2215,6 @@
             "extra": {
                 "branch-alias": {
                     "dev-master": "1.3-dev"
-                }
-            },
-            "autoload": {
-                "psr-4": {
-                    "Webmozart\\Assert\\": "src/"
-                }
-            },
-            "notification-url": "https://packagist.org/downloads/",
-            "license": [
-                "MIT"
-            ],
-            "authors": [
-                {
-                    "name": "Bernhard Schussek",
-                    "email": "bschussek@gmail.com"
-                }
-            ],
-<<<<<<< HEAD
-            "description": "Symfony Yaml Component",
-            "homepage": "https://symfony.com",
-            "time": "2016-06-14 11:18:07"
-        },
-        {
-            "name": "webmozart/assert",
-            "version": "1.0.2",
-            "source": {
-                "type": "git",
-                "url": "https://github.com/webmozart/assert.git",
-                "reference": "30eed06dd6bc88410a4ff7f77b6d22f3ce13dbde"
-            },
-            "dist": {
-                "type": "zip",
-                "url": "https://api.github.com/repos/webmozart/assert/zipball/30eed06dd6bc88410a4ff7f77b6d22f3ce13dbde",
-                "reference": "30eed06dd6bc88410a4ff7f77b6d22f3ce13dbde",
-                "shasum": ""
-            },
-            "require": {
-                "php": ">=5.3.3"
-            },
-            "require-dev": {
-                "phpunit/phpunit": "^4.6"
-            },
-            "type": "library",
-            "extra": {
-                "branch-alias": {
-                    "dev-master": "1.0-dev"
                 }
             },
             "autoload": {
@@ -2543,14 +2238,6 @@
                 "check",
                 "validate"
             ],
-            "time": "2015-08-24 13:29:44"
-=======
-            "description": "Assertions to validate method input/output with nice error messages.",
-            "keywords": [
-                "assert",
-                "check",
-                "validate"
-            ],
             "time": "2016-11-23 20:04:58"
         },
         {
@@ -2581,7 +2268,6 @@
                 "zf"
             ],
             "time": "2016-11-09 21:30:43"
->>>>>>> b622ec4e
         },
         {
             "name": "zendframework/zend-json",
@@ -2692,18 +2378,6 @@
         },
         {
             "name": "zendframework/zend-session",
-<<<<<<< HEAD
-            "version": "2.7.2",
-            "source": {
-                "type": "git",
-                "url": "https://github.com/zendframework/zend-session.git",
-                "reference": "f44101f8e8bc95090ef1b59ffb0f1c03d70d7bed"
-            },
-            "dist": {
-                "type": "zip",
-                "url": "https://api.github.com/repos/zendframework/zend-session/zipball/f44101f8e8bc95090ef1b59ffb0f1c03d70d7bed",
-                "reference": "f44101f8e8bc95090ef1b59ffb0f1c03d70d7bed",
-=======
             "version": "2.7.3",
             "source": {
                 "type": "git",
@@ -2714,7 +2388,6 @@
                 "type": "zip",
                 "url": "https://api.github.com/repos/zendframework/zend-session/zipball/346e9709657b81a5d53d70ce754730a26d1f02f2",
                 "reference": "346e9709657b81a5d53d70ce754730a26d1f02f2",
->>>>>>> b622ec4e
                 "shasum": ""
             },
             "require": {
@@ -2767,11 +2440,7 @@
                 "session",
                 "zf2"
             ],
-<<<<<<< HEAD
-            "time": "2016-06-24 15:52:13"
-=======
             "time": "2016-07-05 18:32:50"
->>>>>>> b622ec4e
         }
     ],
     "aliases": [],
